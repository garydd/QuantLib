
language: cpp

os: linux
dist: trusty
sudo: required
compiler: gcc
services: docker

cache: ccache

env:
  global:
    - DOCKER_OPTS="--rm -ti -v ${HOME}/.ccache:/root/.ccache -v ${TRAVIS_BUILD_DIR}:/build -w /build"
  matrix:
<<<<<<< HEAD
    # Intraday calculations enabled
    - DOCKER_IMAGE=lballabio/quantlib-devenv:xenial
      CONFIGURE_FLAGS="--disable-static --enable-intraday"
      CXXFLAGS="-O2 -Wall -Wno-unknown-pragmas -Werror"
    # Indexed coupons enabled
    - DOCKER_IMAGE=lballabio/quantlib-devenv:xenial
      CONFIGURE_FLAGS="--disable-static --enable-indexed-coupons"
      CXXFLAGS="-O2 -Wall -Wno-unknown-pragmas -Werror"
    # Negative rates disabled
    - DOCKER_IMAGE=lballabio/quantlib-devenv:xenial
      CONFIGURE_FLAGS="--disable-static --disable-negative-rates"
      CXXFLAGS="-O2 -Wall -Wno-unknown-pragmas -Werror"
    # Thread-safe observe enabled
    - DOCKER_IMAGE=lballabio/quantlib-devenv:xenial
      CONFIGURE_FLAGS="--disable-static --enable-thread-safe-observer-pattern"
      CXXFLAGS="-O2 -Wall -Wno-unknown-pragmas -Werror"
=======
    # Regression test with old Boost version, gcc 4.8
    - DOCKER_IMAGE=lballabio/quantlib-devenv:1.54.0-trusty
      CACHEDCC="ccache gcc" CACHEDCXX="ccache g++"
      CXXFLAGS="-O2 -Wall -Wno-unknown-pragmas -Werror -std=c++03"
    # Latest Boost, gcc 5.4, strict C++03 mode
    - DOCKER_IMAGE=lballabio/quantlib-devenv:xenial
      CACHEDCC="ccache gcc" CACHEDCXX="ccache g++"
      CXXFLAGS="-O2 -Wall -Wno-unknown-pragmas -Werror -std=c++03"
    # Latest Boost, gcc 6.3, C++14 mode
    - DOCKER_IMAGE=lballabio/quantlib-devenv:zesty
      CACHEDCC="ccache gcc" CACHEDCXX="ccache g++"
      CXXFLAGS="-O2 -Wall -Wno-unknown-pragmas -Wno-deprecated-declarations -Werror -std=c++14"
    # Latest Boost, gcc 7.2, C++14 mode
    - DOCKER_IMAGE=lballabio/quantlib-devenv:artful
      CACHEDCC="ccache gcc" CACHEDCXX="ccache g++"
      CXXFLAGS="-O2 -Wall -Wno-unknown-pragmas -Wno-deprecated-declarations -Werror -std=c++14"
    # Latest Boost, clang 4.0
    - DOCKER_IMAGE=lballabio/quantlib-devenv:artful
      CACHEDCC="ccache clang" CACHEDCXX="ccache clang++"
      CXXFLAGS="-O2 -Wall -Wno-unknown-pragmas -Wno-deprecated-declarations -Werror"
>>>>>>> 4bd609a9

before_install:
  - docker pull ${DOCKER_IMAGE}
  - git fetch origin master:master
  - git merge --no-edit master || exit

script:
  - docker run ${DOCKER_OPTS} ${DOCKER_IMAGE} ./autogen.sh
<<<<<<< HEAD
  - docker run ${DOCKER_OPTS} ${DOCKER_IMAGE} ./configure ${CONFIGURE_FLAGS} CXXFLAGS="${CXXFLAGS}"
=======
  - docker run ${DOCKER_OPTS} ${DOCKER_IMAGE} ./configure --disable-static CC="${CACHEDCC}" CXX="${CACHEDCXX}" CXXFLAGS="${CXXFLAGS}"
>>>>>>> 4bd609a9
  - docker run ${DOCKER_OPTS} ${DOCKER_IMAGE} ccache --zero-stats
  - docker run ${DOCKER_OPTS} ${DOCKER_IMAGE} ccache --max-size=2.5G
  - docker run ${DOCKER_OPTS} ${DOCKER_IMAGE} ccache --show-stats
  - docker run ${DOCKER_OPTS} ${DOCKER_IMAGE} make -j 2
  - docker run ${DOCKER_OPTS} ${DOCKER_IMAGE} ccache --show-stats
  - docker run ${DOCKER_OPTS} ${DOCKER_IMAGE} ./test-suite/quantlib-test-suite --log_level=message -- --faster
<|MERGE_RESOLUTION|>--- conflicted
+++ resolved
@@ -13,45 +13,26 @@
   global:
     - DOCKER_OPTS="--rm -ti -v ${HOME}/.ccache:/root/.ccache -v ${TRAVIS_BUILD_DIR}:/build -w /build"
   matrix:
-<<<<<<< HEAD
     # Intraday calculations enabled
     - DOCKER_IMAGE=lballabio/quantlib-devenv:xenial
+      CACHEDCC="ccache gcc" CACHEDCXX="ccache g++"
       CONFIGURE_FLAGS="--disable-static --enable-intraday"
       CXXFLAGS="-O2 -Wall -Wno-unknown-pragmas -Werror"
     # Indexed coupons enabled
     - DOCKER_IMAGE=lballabio/quantlib-devenv:xenial
+      CACHEDCC="ccache gcc" CACHEDCXX="ccache g++"
       CONFIGURE_FLAGS="--disable-static --enable-indexed-coupons"
       CXXFLAGS="-O2 -Wall -Wno-unknown-pragmas -Werror"
     # Negative rates disabled
     - DOCKER_IMAGE=lballabio/quantlib-devenv:xenial
+      CACHEDCC="ccache gcc" CACHEDCXX="ccache g++"
       CONFIGURE_FLAGS="--disable-static --disable-negative-rates"
       CXXFLAGS="-O2 -Wall -Wno-unknown-pragmas -Werror"
     # Thread-safe observe enabled
     - DOCKER_IMAGE=lballabio/quantlib-devenv:xenial
+      CACHEDCC="ccache gcc" CACHEDCXX="ccache g++"
       CONFIGURE_FLAGS="--disable-static --enable-thread-safe-observer-pattern"
       CXXFLAGS="-O2 -Wall -Wno-unknown-pragmas -Werror"
-=======
-    # Regression test with old Boost version, gcc 4.8
-    - DOCKER_IMAGE=lballabio/quantlib-devenv:1.54.0-trusty
-      CACHEDCC="ccache gcc" CACHEDCXX="ccache g++"
-      CXXFLAGS="-O2 -Wall -Wno-unknown-pragmas -Werror -std=c++03"
-    # Latest Boost, gcc 5.4, strict C++03 mode
-    - DOCKER_IMAGE=lballabio/quantlib-devenv:xenial
-      CACHEDCC="ccache gcc" CACHEDCXX="ccache g++"
-      CXXFLAGS="-O2 -Wall -Wno-unknown-pragmas -Werror -std=c++03"
-    # Latest Boost, gcc 6.3, C++14 mode
-    - DOCKER_IMAGE=lballabio/quantlib-devenv:zesty
-      CACHEDCC="ccache gcc" CACHEDCXX="ccache g++"
-      CXXFLAGS="-O2 -Wall -Wno-unknown-pragmas -Wno-deprecated-declarations -Werror -std=c++14"
-    # Latest Boost, gcc 7.2, C++14 mode
-    - DOCKER_IMAGE=lballabio/quantlib-devenv:artful
-      CACHEDCC="ccache gcc" CACHEDCXX="ccache g++"
-      CXXFLAGS="-O2 -Wall -Wno-unknown-pragmas -Wno-deprecated-declarations -Werror -std=c++14"
-    # Latest Boost, clang 4.0
-    - DOCKER_IMAGE=lballabio/quantlib-devenv:artful
-      CACHEDCC="ccache clang" CACHEDCXX="ccache clang++"
-      CXXFLAGS="-O2 -Wall -Wno-unknown-pragmas -Wno-deprecated-declarations -Werror"
->>>>>>> 4bd609a9
 
 before_install:
   - docker pull ${DOCKER_IMAGE}
@@ -60,11 +41,7 @@
 
 script:
   - docker run ${DOCKER_OPTS} ${DOCKER_IMAGE} ./autogen.sh
-<<<<<<< HEAD
-  - docker run ${DOCKER_OPTS} ${DOCKER_IMAGE} ./configure ${CONFIGURE_FLAGS} CXXFLAGS="${CXXFLAGS}"
-=======
-  - docker run ${DOCKER_OPTS} ${DOCKER_IMAGE} ./configure --disable-static CC="${CACHEDCC}" CXX="${CACHEDCXX}" CXXFLAGS="${CXXFLAGS}"
->>>>>>> 4bd609a9
+  - docker run ${DOCKER_OPTS} ${DOCKER_IMAGE} ./configure ${CONFIGURE_FLAGS} CC="${CACHEDCC}" CXX="${CACHEDCXX}" CXXFLAGS="${CXXFLAGS}"
   - docker run ${DOCKER_OPTS} ${DOCKER_IMAGE} ccache --zero-stats
   - docker run ${DOCKER_OPTS} ${DOCKER_IMAGE} ccache --max-size=2.5G
   - docker run ${DOCKER_OPTS} ${DOCKER_IMAGE} ccache --show-stats
