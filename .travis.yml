
language: cpp

os: linux
dist: trusty
compiler: gcc
services: docker

cache: ccache

env:
  global:
    - DOCKER_OPTS="--rm -ti -v ${HOME}/.ccache:/root/.ccache -v ${TRAVIS_BUILD_DIR}:/build -w /build"
  matrix:
    # Intraday calculations enabled
    - DOCKER_IMAGE=lballabio/quantlib-devenv:bionic
      CACHEDCC="ccache gcc" CACHEDCXX="ccache g++"
      CONFIGURE_FLAGS="--disable-static --enable-intraday"
      CXXFLAGS="-O2 -Wall -Wno-unknown-pragmas -Wno-deprecated-declarations -Werror"
    # Indexed coupons enabled
    - DOCKER_IMAGE=lballabio/quantlib-devenv:bionic
      CACHEDCC="ccache gcc" CACHEDCXX="ccache g++"
      CONFIGURE_FLAGS="--disable-static --enable-indexed-coupons"
      CXXFLAGS="-O2 -Wall -Wno-unknown-pragmas -Wno-deprecated-declarations -Werror"
    # Negative rates disabled
    - DOCKER_IMAGE=lballabio/quantlib-devenv:bionic
      CACHEDCC="ccache gcc" CACHEDCXX="ccache g++"
      CONFIGURE_FLAGS="--disable-static --disable-negative-rates"
      CXXFLAGS="-O2 -Wall -Wno-unknown-pragmas -Wno-deprecated-declarations -Werror"
    # Thread-safe observer enabled
    - DOCKER_IMAGE=lballabio/quantlib-devenv:bionic
      CACHEDCC="ccache gcc" CACHEDCXX="ccache g++"
      CONFIGURE_FLAGS="--disable-static --enable-thread-safe-observer-pattern"
      CXXFLAGS="-O2 -Wall -Wno-unknown-pragmas -Wno-deprecated-declarations -Werror"
<<<<<<< HEAD
    # C++11 classes enabled
    - DOCKER_IMAGE=lballabio/quantlib-devenv:bionic
      CACHEDCC="ccache gcc" CACHEDCXX="ccache g++"
      CONFIGURE_FLAGS="--disable-static --enable-std-classes"
      CXXFLAGS="-O2 -std=c++11 -Wall -Wno-unknown-pragmas -Werror"
=======
    # Latest Boost, clang 7.0
    - DOCKER_IMAGE=lballabio/quantlib-devenv:cosmic
      CACHEDCC="ccache clang" CACHEDCXX="ccache clang++"
      CXXFLAGS="-O2 -Wall -Wno-unknown-pragmas -Wno-deprecated-declarations -Werror"
>>>>>>> 2baf27ff

before_install:
  - docker pull ${DOCKER_IMAGE}
  - git fetch origin master:master
  - git merge --no-edit master || exit

script:
  - docker run ${DOCKER_OPTS} ${DOCKER_IMAGE} ./autogen.sh
  - docker run ${DOCKER_OPTS} ${DOCKER_IMAGE} ./configure ${CONFIGURE_FLAGS} CC="${CACHEDCC}" CXX="${CACHEDCXX}" CXXFLAGS="${CXXFLAGS}"
  - docker run ${DOCKER_OPTS} ${DOCKER_IMAGE} ccache --zero-stats
  - docker run ${DOCKER_OPTS} ${DOCKER_IMAGE} ccache --max-size=2.5G
  - docker run ${DOCKER_OPTS} ${DOCKER_IMAGE} ccache --show-stats
  - docker run ${DOCKER_OPTS} ${DOCKER_IMAGE} make -j 2
  - docker run ${DOCKER_OPTS} ${DOCKER_IMAGE} ccache --show-stats
  - docker run ${DOCKER_OPTS} ${DOCKER_IMAGE} ./test-suite/quantlib-test-suite --log_level=message -- --faster
<|MERGE_RESOLUTION|>--- conflicted
+++ resolved
@@ -32,18 +32,11 @@
       CACHEDCC="ccache gcc" CACHEDCXX="ccache g++"
       CONFIGURE_FLAGS="--disable-static --enable-thread-safe-observer-pattern"
       CXXFLAGS="-O2 -Wall -Wno-unknown-pragmas -Wno-deprecated-declarations -Werror"
-<<<<<<< HEAD
     # C++11 classes enabled
     - DOCKER_IMAGE=lballabio/quantlib-devenv:bionic
       CACHEDCC="ccache gcc" CACHEDCXX="ccache g++"
       CONFIGURE_FLAGS="--disable-static --enable-std-classes"
       CXXFLAGS="-O2 -std=c++11 -Wall -Wno-unknown-pragmas -Werror"
-=======
-    # Latest Boost, clang 7.0
-    - DOCKER_IMAGE=lballabio/quantlib-devenv:cosmic
-      CACHEDCC="ccache clang" CACHEDCXX="ccache clang++"
-      CXXFLAGS="-O2 -Wall -Wno-unknown-pragmas -Wno-deprecated-declarations -Werror"
->>>>>>> 2baf27ff
 
 before_install:
   - docker pull ${DOCKER_IMAGE}
