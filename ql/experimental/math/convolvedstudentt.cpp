/* -*- mode: c++; tab-width: 4; indent-tabs-mode: nil; c-basic-offset: 4 -*- */

/*
 Copyright (C) 2014 Jose Aparicio

 This file is part of QuantLib, a free-software/open-source library
 for financial quantitative analysts and developers - http://quantlib.org/

 QuantLib is free software: you can redistribute it and/or modify it
 under the terms of the QuantLib license.  You should have received a
 copy of the license along with this program; if not, please email
 <quantlib-dev@lists.sf.net>. The license is also available online at
 <http://quantlib.org/license.shtml>.

 This program is distributed in the hope that it will be useful, but WITHOUT
 ANY WARRANTY; without even the implied warranty of MERCHANTABILITY or FITNESS
 FOR A PARTICULAR PURPOSE.  See the license for more details.
*/

#include <ql/experimental/math/convolvedstudentt.hpp>
<<<<<<< HEAD
//#include <ql/math/distributions/convolvedstudentt.hpp>

#include <boost/function.hpp>

#if defined(__GNUC__) && (((__GNUC__ == 4) && (__GNUC_MINOR__ >= 8)) || (__GNUC__ > 4))
#pragma GCC diagnostic push
#pragma GCC diagnostic ignored "-Wunused-local-typedefs"
#endif

#include <boost/bind.hpp>

#if defined(__GNUC__) && (((__GNUC__ == 4) && (__GNUC_MINOR__ >= 8)) || (__GNUC__ > 4))
#pragma GCC diagnostic pop
#endif

#include <boost/math/distributions/students_t.hpp>

=======
>>>>>>> 7553545d
#include <ql/errors.hpp>
#include <ql/math/factorial.hpp>
#include <ql/math/distributions/normaldistribution.hpp>
#include <ql/math/solvers1d/brent.hpp>
#include <boost/function.hpp>
#if defined(__GNUC__) && (((__GNUC__ == 4) && (__GNUC_MINOR__ >= 8)) || (__GNUC__ > 4))
#pragma GCC diagnostic push
#pragma GCC diagnostic ignored "-Wunused-local-typedefs"
#endif
#include <boost/bind.hpp>
#include <boost/math/distributions/students_t.hpp>
#if defined(__GNUC__) && (((__GNUC__ == 4) && (__GNUC_MINOR__ >= 8)) || (__GNUC__ > 4))
#pragma GCC diagnostic pop
#endif

namespace QuantLib {

    CumulativeBehrensFisher::CumulativeBehrensFisher(
        const std::vector<Integer>& degreesFreedom,
        const std::vector<Real>& factors
        )
    : degreesFreedom_(degreesFreedom), factors_(factors),
      polyConvolved_(std::vector<Real>(1, 1.)), // value to start convolution
      a_(0.)
    {
        QL_REQUIRE(degreesFreedom.size() == factors.size(),
            "Incompatible sizes in convolution.");
        for(Size i=0; i<degreesFreedom.size(); i++) {
            QL_REQUIRE(degreesFreedom[i]%2 != 0,
                "Even degree of freedom not allowed");
            QL_REQUIRE(degreesFreedom[i] >= 0,
                "Negative degree of freedom not allowed");
        }
        for(Size i=0; i<degreesFreedom_.size(); i++)
            polynCharFnc_.push_back(polynCharactT((degreesFreedom[i]-1)/2));
        // adjust the polynomial coefficients by the factors in the linear
        //   combination:
        for(Size i=0; i<degreesFreedom_.size(); i++) {
            Real multiplier = 1.;
            for(Size k=1; k<polynCharFnc_[i].size(); k++) {
                multiplier *= std::abs(factors_[i]);
                polynCharFnc_[i][k] *= multiplier;
            }
        }
        //convolution, here it is a product of polynomials and exponentials
        for(Size i=0; i<polynCharFnc_.size(); i++)
            polyConvolved_ =
                convolveVectorPolynomials(polyConvolved_, polynCharFnc_[i]);
          // trim possible zeros that might have arised:
          std::vector<Real>::reverse_iterator it = polyConvolved_.rbegin();
          while(it != polyConvolved_.rend()) {
              if(*it == 0.) {
                polyConvolved_.pop_back();
                it = polyConvolved_.rbegin();
              }else{
                  break;
              }
          }
          // cache 'a' value (the exponent)
          for(Size i=0; i<degreesFreedom_.size(); i++)
              a_ += std::sqrt(static_cast<Real>(degreesFreedom_[i]))
                * std::abs(factors_[i]);
          a2_ = a_ * a_;
    }

    Disposable<std::vector<Real> >
    CumulativeBehrensFisher::polynCharactT(Natural n) const {
        Natural nu = 2 * n +1;
        std::vector<Real> low(1,1.), high(1,1.);
        high.push_back(std::sqrt(static_cast<Real>(nu)));
        if(n==0) return low;
        if(n==1) return high;

        for(Size k=1; k<n; k++) {
            std::vector<Real> recursionFactor(1,0.); // 0 coef
            recursionFactor.push_back(0.); // 1 coef
            recursionFactor.push_back(nu/((2.*k+1.)*(2.*k-1.))); // 2 coef
            std::vector<Real> lowUp =
                convolveVectorPolynomials(recursionFactor, low);
            //add them up:
            for(Size i=0; i<high.size(); i++)
                lowUp[i] += high[i];
            low = high;
            high = lowUp;
        }
        return high;
    }

    Disposable<std::vector<Real> >
    CumulativeBehrensFisher::convolveVectorPolynomials(
        const std::vector<Real>& v1,
        const std::vector<Real>& v2) const {
    #if defined(QL_EXTRA_SAFETY_CHECKS)
        QL_REQUIRE(!v1.empty() && !v2.empty(),
            "Incorrect vectors in polynomial.");
    #endif

        const std::vector<Real>& shorter = v1.size() < v2.size() ? v1 : v2;
        const std::vector<Real>& longer = (v1 == shorter) ? v2 : v1;

        Size newDegree = v1.size()+v2.size()-2;
        std::vector<Real> resultB(newDegree+1, 0.);
        for(Size polyOrdr=0; polyOrdr<resultB.size(); polyOrdr++) {
            for(Size i=std::max<Integer>(0, polyOrdr-longer.size()+1);
                i<=std::min(polyOrdr, shorter.size()-1); i++)
                resultB[polyOrdr] += shorter[i]*longer[polyOrdr-i];
        }
        return resultB;
    }

    Probability CumulativeBehrensFisher::operator()(const Real x) const {
        // 1st & 0th terms with the table integration
        Real integral = polyConvolved_[0] * std::atan(x/a_);
        Real squared = a2_ + x*x;
        Real rootsqr = std::sqrt(squared);
        Real atan2xa = std::atan2(-x,a_);
        if(polyConvolved_.size()>1)
            integral += polyConvolved_[1] * x/squared;

        for(Size exponent = 2; exponent <polyConvolved_.size(); exponent++) {
            integral -= polyConvolved_[exponent] *
                Factorial::get(exponent-1) * std::sin((exponent)*atan2xa)
                    /std::pow(rootsqr, static_cast<Real>(exponent));
         }
        return .5 + integral / M_PI;
    }

    Probability
    CumulativeBehrensFisher::density(const Real x) const {
        Real squared = a2_ + x*x;
        Real integral = polyConvolved_[0] * a_ / squared;
        Real rootsqr = std::sqrt(squared);
        Real atan2xa = std::atan2(-x,a_);
        for(Size exponent=1; exponent <polyConvolved_.size(); exponent++) {
            integral += polyConvolved_[exponent] *
                Factorial::get(exponent) * std::cos((exponent+1)*atan2xa)
                    /std::pow(rootsqr, static_cast<Real>(exponent+1) );
        }
        return integral / M_PI;
    }



    InverseCumulativeBehrensFisher::InverseCumulativeBehrensFisher(
        const std::vector<Integer>& degreesFreedom,
        const std::vector<Real>& factors,
        Real accuracy)
    : normSqr_(std::inner_product(factors.begin(), factors.end(),
        factors.begin(), 0.)),
      accuracy_(accuracy), distrib_(degreesFreedom, factors) { }

    Real InverseCumulativeBehrensFisher::operator()(const Probability q) const {
        Probability effectiveq;
        Real sign;
        // since the distrib is symmetric solve only on the right side:
        if(q==0.5) {
            return 0.;
        }else if(q < 0.5) {
            sign = -1.;
            effectiveq = 1.-q;
        }else{
            sign = 1.;
            effectiveq = q;
        }
        Real xMin =
            InverseCumulativeNormal::standard_value(effectiveq) * normSqr_;
        // inversion will fail at the Brent's bounds-check if this is not enough
        // (q is very close to 1.), in a bad combination fails around 1.-1.e-7
        Real xMax = 1.e6;
        return sign *
            Brent().solve(boost::bind(std::bind2nd(std::minus<Real>(),
            effectiveq), boost::bind<Real>(
                &CumulativeBehrensFisher::operator (),
                distrib_, _1)), accuracy_, (xMin+xMax)/2., xMin, xMax);
    }

}<|MERGE_RESOLUTION|>--- conflicted
+++ resolved
@@ -18,26 +18,6 @@
 */
 
 #include <ql/experimental/math/convolvedstudentt.hpp>
-<<<<<<< HEAD
-//#include <ql/math/distributions/convolvedstudentt.hpp>
-
-#include <boost/function.hpp>
-
-#if defined(__GNUC__) && (((__GNUC__ == 4) && (__GNUC_MINOR__ >= 8)) || (__GNUC__ > 4))
-#pragma GCC diagnostic push
-#pragma GCC diagnostic ignored "-Wunused-local-typedefs"
-#endif
-
-#include <boost/bind.hpp>
-
-#if defined(__GNUC__) && (((__GNUC__ == 4) && (__GNUC_MINOR__ >= 8)) || (__GNUC__ > 4))
-#pragma GCC diagnostic pop
-#endif
-
-#include <boost/math/distributions/students_t.hpp>
-
-=======
->>>>>>> 7553545d
 #include <ql/errors.hpp>
 #include <ql/math/factorial.hpp>
 #include <ql/math/distributions/normaldistribution.hpp>
