--- conflicted
+++ resolved
@@ -63,15 +63,11 @@
                                    polynomType = LsmBasisSystem::Monomial);
       protected:
         ext::shared_ptr<LongstaffSchwartzPathPricer<MultiPath> >
-<<<<<<< HEAD
             lsmPathPricer() const override;
-=======
-            lsmPathPricer() const;
 
       private:
         const Size polynomOrder_;
         const LsmBasisSystem::PolynomType polynomType_;
->>>>>>> 2ed484a7
     };
 
 
