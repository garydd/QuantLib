--- conflicted
+++ resolved
@@ -35,19 +35,12 @@
     }
 
     NonstandardSwaption::NonstandardSwaption(
-<<<<<<< HEAD
         ext::shared_ptr<NonstandardSwap> swap,
-        const ext::shared_ptr<Exercise> &exercise, Settlement::Type delivery)
+        const ext::shared_ptr<Exercise> &exercise, Settlement::Type delivery,
+        Settlement::Method settlementMethod)
         : Option(ext::shared_ptr<Payoff>(), exercise), swap_(std::move(swap)),
-          settlementType_(delivery) {
+          settlementType_(delivery), settlementMethod_(settlementMethod) {
 
-=======
-        const ext::shared_ptr<NonstandardSwap>& swap,
-        const ext::shared_ptr<Exercise>& exercise, Settlement::Type delivery,
-        Settlement::Method settlementMethod)
-        : Option(ext::shared_ptr<Payoff>(), exercise), swap_(swap),
-          settlementType_(delivery), settlementMethod_(settlementMethod) {
->>>>>>> 8ae12c96
         registerWith(swap_);
         registerWithObservables(swap_);
     }
