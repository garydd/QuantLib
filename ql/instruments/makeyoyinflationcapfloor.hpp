--- conflicted
+++ resolved
@@ -36,17 +36,11 @@
         standard yoy inflation cap and floor.
      */
     class MakeYoYInflationCapFloor {
-<<<<<<< HEAD
-    public:
-        MakeYoYInflationCapFloor(YoYInflationCapFloor::Type capFloorType,
-                        const Size& length, Calendar  cal,
-                        ext::shared_ptr<YoYInflationIndex>  index,
-=======
       public:
         MakeYoYInflationCapFloor(
                         YoYInflationCapFloor::Type capFloorType,
-                        const ext::shared_ptr<YoYInflationIndex>& index,
-                        const Size& length, const Calendar& cal,
+                        ext::shared_ptr<YoYInflationIndex> index,
+                        const Size& length, Calendar cal,
                         const Period& observationLag);
         /*! \deprecated Use the other constructor.  In order to
                         specify the strike, you'll have to call either
@@ -60,9 +54,8 @@
         QL_DEPRECATED
         MakeYoYInflationCapFloor(
                         YoYInflationCapFloor::Type capFloorType,
-                        const Size& length, const Calendar& cal,
-                        const ext::shared_ptr<YoYInflationIndex>& index,
->>>>>>> 3157d824
+                        const Size& length, Calendar cal,
+                        ext::shared_ptr<YoYInflationIndex> index,
                         const Period& observationLag, Rate strike = Null<Rate>(),
                         const Period& forwardStart=0*Days);
         MakeYoYInflationCapFloor& withNominal(Real n);
