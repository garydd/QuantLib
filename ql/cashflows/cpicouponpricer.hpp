--- conflicted
+++ resolved
@@ -37,11 +37,6 @@
               volatility-dependent coupons you need to implement the descendents.
     */
     class CPICouponPricer : public InflationCouponPricer {
-<<<<<<< HEAD
-    public:
-        CPICouponPricer(Handle<CPIVolatilitySurface>  capletVol
-                                 = Handle<CPIVolatilitySurface>());
-=======
       public:
         CPICouponPricer();
         /*! \deprecated Use the constructor also taking an explicit
@@ -49,10 +44,9 @@
                         Deprecated in version 1.15.
         */
         QL_DEPRECATED
-        explicit CPICouponPricer(const Handle<CPIVolatilitySurface>& capletVol);
-        CPICouponPricer(const Handle<CPIVolatilitySurface>& capletVol,
-                        const Handle<YieldTermStructure>& nominalTermStructure);
->>>>>>> 3157d824
+        explicit CPICouponPricer(Handle<CPIVolatilitySurface> capletVol);
+        CPICouponPricer(Handle<CPIVolatilitySurface> capletVol,
+                        Handle<YieldTermStructure> nominalTermStructure);
 
         virtual Handle<CPIVolatilitySurface> capletVolatility() const{
             return capletVol_;
